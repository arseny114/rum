# contrib/rum/Makefile

MODULE_big = rum
OBJS = rumsort.o rum_ts_utils.o rumtsquery.o \
	rumbtree.o rumbulk.o rumdatapage.o \
	rumentrypage.o rumfast.o rumget.o ruminsert.o \
	rumscan.o rumutil.o rumvacuum.o rumvalidate.o \
	rum_timestamp.o $(WIN32RES)

EXTENSION = rum
DATA = rum--1.0.sql
PGFILEDESC = "RUM index access method"

<<<<<<< HEAD
REGRESS = rum ruminv
=======
REGRESS = rum ruminv timestamp orderby
>>>>>>> 376610b6

ifdef USE_PGXS
PG_CONFIG = pg_config
PGXS := $(shell $(PG_CONFIG) --pgxs)
include $(PGXS)
else
subdir = contrib/rum
top_builddir = ../..
include $(top_builddir)/src/Makefile.global
include $(top_srcdir)/contrib/contrib-global.mk
endif

wal-check: temp-install
	$(prove_check)<|MERGE_RESOLUTION|>--- conflicted
+++ resolved
@@ -11,11 +11,7 @@
 DATA = rum--1.0.sql
 PGFILEDESC = "RUM index access method"
 
-<<<<<<< HEAD
-REGRESS = rum ruminv
-=======
 REGRESS = rum ruminv timestamp orderby
->>>>>>> 376610b6
 
 ifdef USE_PGXS
 PG_CONFIG = pg_config
