--- conflicted
+++ resolved
@@ -286,15 +286,12 @@
 		{
 			TypeCacheEntry *typentry;
 
-<<<<<<< HEAD
-=======
 #if PG_VERSION_NUM < 100000
 			ereport(ERROR,
 					(errcode(ERRCODE_FEATURE_NOT_SUPPORTED),
 					 errmsg("array indexing is only available on PostgreSQL 10+")));
 #endif
 
->>>>>>> bdd83b13
 			typentry = lookup_type_cache(origTupdesc->attrs[i]->atttypid,
 										 TYPECACHE_CMP_PROC_FINFO);
 			if (!OidIsValid(typentry->cmp_proc_finfo.fn_oid))
